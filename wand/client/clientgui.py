import collections
import pyqtgraph as pg
import pyqtgraph.dockarea as dock

from . import QtGui

from wand.client.client import ClientBackend
from wand.client.channel import Channel
from wand.client.server import Server
from wand.common import with_log


@with_log
class GUIChannel(Channel):
    def __init__(self, *args, **kwargs):

        # GUI items must be initialised before values are set in super() call
        self._gui_init()
        super().__init__(*args, **kwargs)

        # This has to go after the name has been initialised for the dock title
        self._dock = dock.Dock(self.name, autoOrientation=False)
        self._gui_layout()
        self._connect_callbacks()
        self._enable_all(False)

    def _gui_init(self):
        """All GUI inititialisation (except dock) goes here"""
        self._plot = pg.GraphicsLayoutWidget(border=(80, 80, 80))

        self._detuning = pg.LabelItem("")
        self._detuning.setText("-", size="64pt")
        self._frequency = pg.LabelItem("")
        self._frequency.setText("-", size="12pt")
        self._alias = pg.LabelItem("")
        self._alias.setText("Name", size="32pt")

        self._osa = pg.PlotItem()
        self._osa.hideAxis('bottom')
        # NB: Can't have grid shown without axes...
        self._osa.showGrid(y=True)
        self._osa_curve = self._osa.plot(pen='y')

        self._exposure = QtGui.QSpinBox()
        self._exposure.setRange(0, 100)
        self._exposure.setSuffix(" ms")

        self._reference = QtGui.QDoubleSpinBox()
        self._reference.setRange(0.0, 1000000.0)
        self._reference.setDecimals(5)
        self._reference.setSuffix(" THz")

        self._lock = QtGui.QRadioButton("View")
        self._save = QtGui.QPushButton("Save Settings")

    def _gui_layout(self):
        """Place the initialised GUI items"""
        self._plot.addItem(self._osa, colspan=3)
        self._plot.nextRow()
        self._plot.addItem(self._detuning, colspan=3)
        self._plot.nextRow()
        self._plot.addItem(self._alias)
        self._plot.addItem(self._frequency, colspan=2)

        self._dock.addWidget(self._plot, colspan=7)
        self._dock.addWidget(self._lock, row=1, col=1)
        self._dock.addWidget(QtGui.QLabel("Reference Frequency"), row=1, col=3)
        self._dock.addWidget(QtGui.QLabel("Wavemeter Exposure"), row=1, col=5)
        self._dock.addWidget(self._save, row=2, col=1)
        self._dock.addWidget(self._reference, row=2, col=3)
        self._dock.addWidget(self._exposure, row=2, col=5)

        # Sort the layout to make the most of available space
        self._plot.ci.setSpacing(2)
        self._plot.ci.setContentsMargins(2,2,2,2)
        self._dock.layout.setContentsMargins(0,0,0,4)
        for i in [0,2,4,6]:
            self._dock.layout.setColumnMinimumWidth(i, 4)
        for i in [1,3,5]:
            self._dock.layout.setColumnStretch(i,1)

    def _enable_all(self, enable):
        """Enable or disable all editable boxes"""
        for widget in [self._reference, self._exposure,
                       self._lock, self._save]:
            widget.setEnabled(enable)

    # -------------------------------------------------------------------------
    # Callbacks
    #
    def _connect_callbacks(self):
        self._lock.clicked[bool].connect(self.toggle_lock)
        self._save.clicked.connect(self.save)
        self._reference.valueChanged.connect(self.ref)
        self._exposure.valueChanged.connect(self.exp)

    # Note that the value changed callbacks check that the new value is
    # different from the stored value - this mean that only user inputs
    # trigger communications with the server.
    # Previously whenever the server updated the client, the client
    # would trigger a new notification with the new value, which would loop
    def ref(self, val):
        if val != self._ref:
            self.client.request_configure_channel(self.name,
                                                  cfg={'reference':val})

    def exp(self, val):
        if val != self._exp:
            self.client.request_configure_channel(self.name,
                                                  cfg={'exposure':val})

    def save(self):
        self.client.request_save_channel_settings(self.name)

    def toggle_lock(self, locked):
        if locked:
            self.client.request_lock(self.name)
        else:
            self.client.request_unlock(self.name)

    # -------------------------------------------------------------------------
    # Switcher locked/unlocked
    #
    def set_locked(self, locked):
        """Called when channel is locked/unlocked by another client"""
        if locked ^ self._lock.isChecked():
            self._lock.toggle()

    # -------------------------------------------------------------------------
    # Properties
    #
    @property
    def alias(self):
        return self._n

    @alias.setter
    def alias(self, val):
        if val is None:
            val = ""
        self._n = val
        self._alias.setText(val, color=self.color)

    @property
    def reference(self):
        return self._ref

    @reference.setter
    def reference(self, val):
        if val is None:
            val = 0
        self._ref = val
        self._reference.setValue(val)

    @property
    def exposure(self):
        return self._exp

    @exposure.setter
    def exposure(self, val):
        if val is None:
            val = 0
        self._exp = val
        self._exposure.setValue(val)

    @property
    def osa(self):
        raise NotImplementedError

    @osa.setter
    def osa(self, val):
        self._osa_curve.setData(val)

    @property
    def frequency(self):
        return self._f

    @frequency.setter
    def frequency(self, val):
        error = None
        if val is None:
            val = 0
        elif val == -3:
            error = "Low"
        elif val == -4:
            error = "High"
        elif val < 0:
            error = "Error"
        else:
            self._f = val
            self._frequency.setText("{:.7f}".format(val))

        if not error:
            # Detuning in MHz not THz
            self._detuning.setText("{:.1f}".format(self.detuning*1e6),
                                   color="ffffff")
        else:
<<<<<<< HEAD
            self._detuning.setText("{}".format(error), color="ff9900")
=======
            text = error
            color = "ff9900"

        # Default font size for detuning is 64 point
        self._set_text_no_resize(self._detuning, text, size=64, color=color)

    def _set_text_no_resize(self, labelitem, text, size, color="ffffff"):
        """Set text to maximum size in a labelitem without resizing the box"""
        font = labelitem.item.font()
        font.setPointSize(size)
        predicted = QtGui.QFontMetrics(font).width(text)
        available = labelitem.boundingRect().width()
        while predicted > available:
            size = int(0.75*size)
            font.setPointSize(size)
            predicted = QtGui.QFontMetrics(font).width(text)

        labelitem.setText(text, color=color, size="{}pt".format(size))
>>>>>>> 5348a25d

    @property
    def color(self):
        if not hasattr(self, "blue") or self.blue is None:
            color = "7c7c7c"
        elif self.blue:
            color = "5555ff"
        else:
            color = "ff5555"
        return color

    @property
    def blue(self):
        return self._blue

    @blue.setter
    def blue(self, val):
        self._blue = val
        self._alias.setText(self.alias, color=self.color)
        # If the colour isn't grey then we can enable the buttons
        self._enable_all(self.color != "7c7c7c")

    @property
    def dock(self):
        return self._dock


@with_log
class GUIServer(QtGui.QToolBar):
    def __init__(self, client, server):
        self.name = server
        self.client = client

        super().__init__(server)
        self._create_widgets()
        self._add_all()
        self._connect_callbacks()

    def _create_widgets(self):
        self._echo = QtGui.QLineEdit()
        self._name = QtGui.QLabel(self.name)
        self._pause = QtGui.QRadioButton("Pause")
        self._fast = QtGui.QRadioButton("Fast Mode")

    def _add_all(self):
        for widget in [self._name, self._pause, self._fast]:
            self.addWidget(widget)
            self.addSeparator()

    # -------------------------------------------------------------------------
    # Widget callbacks
    #
    def _connect_callbacks(self):
        self._echo.editingFinished.connect(self.cb_echo)
        self._pause.clicked[bool].connect(self.cb_pause)
        self._fast.clicked[bool].connect(self.cb_fast)

    def cb_echo(self):
        self.client.request_echo(self.name, self._echo.text())

    def cb_pause(self, pause):
        self.client.request_pause(self.name, pause)

    def cb_fast(self, fast):
        self.client.request_fast(self.name, fast)

    # -------------------------------------------------------------------------
    # Updates
    #
    def set_paused(self, paused):
        # paused and isChecked() *must* be proper booleans for XOR to work
        if self._pause.isChecked() ^ paused:
            self._log.debug("{}: toggled pause to {}".format(self.name,
                                                             paused))
            self._pause.toggle()

    def set_fast(self, fast):
        if self._fast.isChecked() ^ fast:
            self._log.debug("{}: toggled fast to {}".format(self.name, fast))
            self._fast.toggle()


class GUIServerLite(Server):
    """docstring for GUIServer"""
    def __init__(self, *args, **kwargs):
        self._attrs.update({"channels":GUIChannel})
        super().__init__(*args, **kwargs)


@with_log
class ClientGUI(ClientBackend):
    def __init__(self, *args, **kwargs):
        self._attrs.update({"servers":GUIServerLite})

        self.win = QtGui.QMainWindow()
        self.area = dock.DockArea()
        self.win.setCentralWidget(self.area)
        self.win.setWindowTitle("Super-duper Python Wavemeter Viewer!")

        super().__init__(*args, **kwargs)

        self.place_channels()
        self.create_toolbars()

    def show(self):
        self.win.show()

    def place_channels(self):
        """Place the channel docks into the dock area"""
        for row in self.layout:
            prev = None
            pos = 'bottom'
            for channel in row:
                c = self.get_channel_by_alias(channel)
                d = c.dock
                self.area.addDock(d, position=pos, relativeTo=prev)
                pos = 'right'
                prev = d

    def create_toolbars(self):
        """Create and place server toolbars"""
        self.toolbars = collections.OrderedDict()
        for s in self.servers:
            self.toolbars[s] = GUIServer(self, s)

    def place_toolbars(self):
        for t in self.toolbars.values():
            self.win.addToolBar(t)<|MERGE_RESOLUTION|>--- conflicted
+++ resolved
@@ -189,14 +189,12 @@
             self._f = val
             self._frequency.setText("{:.7f}".format(val))
 
+        # Get the text to be shown in the detuning box
         if not error:
             # Detuning in MHz not THz
-            self._detuning.setText("{:.1f}".format(self.detuning*1e6),
-                                   color="ffffff")
+            text = "{:.1f}".format(self.detuning*1e6)
+            color = "ffffff"
         else:
-<<<<<<< HEAD
-            self._detuning.setText("{}".format(error), color="ff9900")
-=======
             text = error
             color = "ff9900"
 
@@ -215,7 +213,6 @@
             predicted = QtGui.QFontMetrics(font).width(text)
 
         labelitem.setText(text, color=color, size="{}pt".format(size))
->>>>>>> 5348a25d
 
     @property
     def color(self):
