"""
Server for laser diagnostics operation.
"""
import asyncio
import collections
import itertools
import logging
from influxdb import InfluxDBClient

import wand.common as common
from wand.server.channel import Channel
from wand import __version__


def import_modules(simulate):
    """Some modules should not be imported if running as simulation"""
    global switcher, osa, wavemeter
    if simulate:
        import wand.server.fake
        osa = wand.server.fake
        wavemeter = wand.server.fake
        switcher = wand.server.fake
    else:
        import wand.server.osa as osa
        import wand.server.wavemeter as wavemeter
        import wand.server.switcher as switcher


@common.with_log
class Server(common.JSONRPCPeer):
    """
    Main class for laser diagnostics.

    Implements a TCP server for clients to connect to, handles gathering
    data from OSA and wavemeter, switching channels, and distributing data
    to clients.
    """
    # List of configurable attributes (maintains order when dumping config)
    # These will all be initialised during __init__ in the call to
    # super.__init__ because JSONRPCPeer is a JSONConfigurable
    _attrs = collections.OrderedDict([
        ('name', None),
        ('version', None),
        ('host', None),
        ('port', None),
        ('influxdb', None),
        ('switcher', None),
        ('switch_interval', None),
        ('osa', None),
        ('mode', None),
        ('channels', Channel),
    ])
<<<<<<< HEAD
    data_frequency = {'fast':10, 'slow':1}
=======
    switch_interval = 10
    data_frequency = {'fast': 10, 'slow': 1}
>>>>>>> 502d18d0
    log_interval = 5

    def __init__(self, simulate=False, **kwargs):
        super().__init__(**kwargs)
        self.check_config()
        import_modules(simulate)
        self.simulate = simulate
        self.get_switcher()
        self.configure_osa()
        self.configure_wavemeter()

        # Default to switching every 5 seconds if interval not in config
        if self.switch_interval is None:
            self.switch_interval = 5

        # Initialise influxdb client
        if not self.simulate:
            self.influx_cl = InfluxDBClient(**self.influxdb)

        self.queued = [name for name, ch in self.channels.items() if ch.active]
        # Default to all channels if none set as active in config
        if not self.queued:
            self.queued = list(self.channels)
        # Generator for cycling through channels infinitely
        self.ch_gen = itertools.cycle(self.queued)

        self.data_q = asyncio.Queue()

        self.tcp_server = None
        self.locked = None
        self.pause = False
        self.fast = True
        self.setup_data_rate()

        # Switching task is stored to allow cancellation
        self._next = None

        # Measurement tasks
        self.tasks = {}

        # Store last logging time of wavelength and osa trace
        self.last_log = collections.OrderedDict()
        for c in self.channels:
            self.last_log[c] = None

    def get_switcher(self):
        """Factory to set the 'switch' method to do the right thing"""
        if self.simulate:
            # lambda function must have an argument
            self.switch = lambda channel: None
        elif self.switcher['name'] == "wavemeter":
            self.switch = wavemeter.switch
        elif self.switcher['name'] == "leoni":
            self._switcher = switcher.LeoniSwitcher(**self.switcher['kwargs'])
            self.switch = self._switcher.setChannel

    def configure_osa(self):
        """Set the input and trigger channels to be used on the osa"""
        if not self.simulate:
            osa.channel_setup(self.osa)
            self._log.debug("Set osa configuration")

    def configure_wavemeter(self):
        """Initialise wavemeter"""
        if not self.simulate:
            # Wavemeter initialisation needs to know if it's being used as the
            # switcher as well
            wavemeter.init(self.switcher['name'] == "wavemeter")
            self._log.debug("Wavemeter ready")

    def startup(self):
        # Start the TCP server
        coro = asyncio.start_server(
            self.client_connected, self.host, self.port)
        self.tcp_server = self.loop.run_until_complete(coro)
        # Schedule switching and store the task
        self._next = self.loop.call_soon(self.select)
        # Make sure we're taking items off the queue
        self.loop.create_task(self.consume())
        self.do_nothing()
        if self.simulate:
            self._log.info("Running as simulation, will not access hardware")
        self._log.info("Ready")

    def shutdown(self):
        self.cancel_pending_tasks()
        self.close_connections()
        self.tcp_server.close()
        self.loop.run_until_complete(self.tcp_server.wait_closed())
        self._log.info("Shutdown finished")

    def do_nothing(self):
        async def pinger():
            await asyncio.sleep(1)
            self.loop.call_soon(self.ping)
            self.loop.create_task(pinger())
        self.loop.create_task(pinger())

    # -------------------------------------------------------------------------
    # Network operations
    #
    async def client_connected(self, reader, writer):
        # Store the client reader and writer objects under the address
        # and start the listening coroutine
        conn = common.JSONRPCConnection(self.handle_rpc, reader, writer)
        future = self.loop.create_task(conn.listen())

        addr = writer.get_extra_info('peername')
        self.connections[addr] = conn
        self._log.info("Incoming connection from {}".format(addr))

        self.request_list_server_channels(addr)
        self.notify_server_state(addr)

        def client_disconnected(future):
            # Just removing connection from connections should be enough -
            # all the other references are weak
            self._log.info("Connection unregistered: {}".format(addr))
            conn = self.connections.pop(addr)
            conn.close()
            del conn
            # If all clients have been removed, assume we can return to
            # switching mode
            if not self.connections:
                self._log.info(
                    "No more clients connected, force switching mode")
                self.locked = False
                self.pause = False
                self.fast = True
                self.setup_data_rate()
                if not self._next:
                    self._next = self.loop.call_soon(self.select)
        future.add_done_callback(client_disconnected)

    # -------------------------------------------------------------------------
    # Switching
    #
    def select(self, channel=None):
        """Switch to named channel and begin collections"""
        self._next = None

        # Cancel the old Wavemeter and OSA Tasks
        self.cancel_tasks()

        # Get the next channel in sequence if none supplied
        if channel is None:
            channel = next(self.ch_gen)
        c = self.channels[channel]

        self._log.debug("Selecting channel: {}".format(channel))
        self.switch(c.number)
        self.new_tasks(c)
        self.start_tasks()

        # Schedule the next switch
        if not self.locked:
            self._next = self.loop.call_later(
                self.switch_interval, self.select)

    def setup_data_rate(self):
        speed = 'fast' if self.fast else 'slow'

        self._log.info("Setting to {} mode".format(speed))
        f = self.data_frequency[speed]
        osa.set_frequency(f)
        wavemeter.set_frequency(f)

    # -------------------------------------------------------------------------
    # RPC methods
    #
    # Prefix RPC methods with `rpc_`. This prefix is stripped before adding
    # to the dispatcher
    #
    # All state changes in the server should be accompanied by notifications
    # to ALL clients, not just the one causing the state change
    #
    def rpc_lock(self, channel):
        """
        Switches to named channel indefinitely
        """
        self._log.info("Locking switcher to {}".format(channel))
        self.locked = channel
        self.loop.call_soon(self.notify_locked, channel)
        if not self.pause:
            if self._next:
                self.loop.call_soon(self._next.cancel)
            self._next = self.loop.call_soon(self.select, channel)

    def rpc_unlock(self):
        """Resume normal switching"""
        self._log.info("Unlocking switcher")
        self.locked = False
        self.loop.call_soon(self.notify_unlocked)
        if not self.pause:
            self._next = self.loop.call_soon(self.select)

    def rpc_queue(self, channel, add=True):
        """Add/remove a channel from the queue cycle"""
        if add:
            self.queued.append(channel)
            self.queued.sort()
        else:
            self.queued.remove(channel)

        if not self.queued:
            # If queue is empty, refill with all channels
            self.queued = list(self.channels)

        self.ch_gen = itertools.cycle(self.queued)
        self.loop.call_soon(self.notify_queue)

    def rpc_pause(self, pause=True):
        if self._next:
            self.loop.call_soon(self._next.cancel)

        # Do nothing unless new value is different from old
        if pause ^ self.pause:
            if pause:
                self._log.info("Pausing")
                self.cancel_tasks()
            else:
                # Resume
                self._log.info("Unpausing")
                if self.locked:
                    self._next = self.loop.call_soon(self.select, self.locked)
                else:
                    self._next = self.loop.call_soon(self.select)
            self.pause = pause
            self.loop.call_soon(self.notify_paused)

    def rpc_fast(self, fast):
        # Do nothing unless new value is different from old
        if fast ^ self.fast:
            self.fast = fast
            self.setup_data_rate()
            self.loop.call_soon(self.notify_fast)

    def rpc_get_name(self):
        return self.name

    def rpc_configure_channel(self, channel, cfg):
        c = self.channels.get(channel)
        if c is not None:
            c.from_dict(cfg)
            self.loop.call_soon(self.notify_refresh_channel, channel)

    def rpc_echo_channel_config(self, channel):
        return self.channels[channel].to_json()

    def rpc_save_channel_settings(self, channel):
        """Save the currently stored channel config to file"""
        self._log.debug("Saving {} settings".format(channel))

        # Get channel settings
        upd = self.channels[channel].to_dict()

        # Load the old file config (from_file defaults to the last used)
        cfg = self.cfg_from_file()

        # Update with channel to save and then save it to file
        cfg['channels'][channel].update(upd)
        self.cfg_to_file(cfg)

    def rpc_save_all(self):
        self.to_file()

    def rpc_configure_server(self, cfg):
        # Only allow updates to acquisition mode, update speed and pause
        cfg = {k: v for k, v in cfg.items if k in ['mode', 'fast', 'pause']}
        self.from_dict(cfg)

    def rpc_echo(self, s):
        self._log.debug("ECHO '{}'".format(s))
        return s

    def rpc_version(self):
        return __version__

    # -------------------------------------------------------------------------
    # Requests to clients
    #
    def request_list_server_channels(self, client):
        conn = self.connections[client]

        def register_channels(channels):
            for c in channels:
                try:
                    self.channels[c].add_client(client, conn)
                    self.notify_refresh_channel(c, client)
                except KeyError:
                    msg = ("Error registering client: "
                           "Channel '{}' not recognised".format(c))
                    self.notify_log(client, lvl=logging.ERROR, msg=msg)
                    self._log.error(msg)
        method = 'list_server_channels'
        params = {'server': self.name}
        self._request_client(client, method, params, cb=register_channels)

    # -------------------------------------------------------------------------
    # Notifications to clients
    #
    def notify_locked(self, channel):
        method = "locked"
        params = {"server": self.name, "channel": channel}
        self._notify_all(method, params)

    def notify_unlocked(self):
        method = "unlocked"
        params = {"server": self.name}
        self._notify_all(method, params)

    def notify_queue(self):
        method = "queue"
        params = {"server": self.name, "channels": list(self.queued)}
        self._notify_all(method, params)

    def notify_paused(self):
        method = "paused"
        params = {"server": self.name, "pause": self.pause}
        self._notify_all(method, params)

    def notify_fast(self):
        method = "fast"
        params = {"server": self.name, "fast": self.fast}
        self._notify_all(method, params)

    def notify_update_speed(self):
        method = "update_speed"
        params = {"server": self.name, "speed": self.update_speed}
        self._notify_all(method, params)

    def notify_refresh_channel(self, channel, client=None):
        c = self.channels.get(channel)
        method = "refresh_channel"
        params = {"channel": channel, "cfg": c.to_json()}
        if client is not None:
            self._notify_client(client, method, params)
        else:
            self._notify_channel(channel, method, params)

    def notify_server_state(self, client=None):
        method = "server_state"
        params = {
            'server': self.name,
            'pause': self.pause,
            'lock': self.locked,
            'queue': self.queued,
            'fast': self.fast
        }
        if client is not None:
            self._notify_client(client, method, params)
        else:
            self._notify_all(method, params)

    def notify_log(self, client, lvl, msg):
        method = "log"
        params = {'server': self.name, 'lvl': lvl, 'msg': msg}
        self._notify_client(client, method, params)

    def ping(self):
        method = "ping"
        params = {"server": self.name}
        self._notify_all(method, params)

    # -------------------------------------------------------------------------
    # Helper functions for channel/client requests
    #
    def _request_client(self, client, *args, **kwargs):
        conn = self.connections.get(client)
        if conn is not None:
            self.request(conn, *args, **kwargs)

    def _notify_client(self, client, *args, **kwargs):
        conn = self.connections.get(client)
        if conn is not None:
            self.notify(conn, *args, **kwargs)

    def _notify_channel(self, channel, *args, **kwargs):
        c = self.channels.get(channel)
        if c is None:
            self._log.error("Channel '{}' not found".format(channel))
        else:
            for conn in c.clients.values():
                self.notify(conn, *args, **kwargs)

    def _notify_all(self, *args, **kwargs):
        for conn in self.connections.values():
            self.notify(conn, *args, **kwargs)

    # -------------------------------------------------------------------------
    # Data consumption
    #
    async def consume(self):
        """Handles data sending and logs frequency occasionally"""
        while True:
            data = await self.data_q.get()
            self.loop.call_soon(self.log_data, data)
            self.loop.call_soon(self.send_data, data)

    def basic_send_data(self, data):
        """Sends data to all clients indiscriminately"""
        method = data['source']
        params = {k: v for k, v in data.items() if k != 'source'}
        self._notify_all(method, params)

    def send_data(self, data):
        """Send the data to the appropriate clients only"""
        channel = data['channel']
        method = data['source']
        params = {k: v for k, v in data.items() if k != 'source'}
        self._notify_channel(channel, method, params)

    # -------------------------------------------------------------------------
    # OSA and Wavemeter task operations
    #
    def new_tasks(self, channel):
        tasks = {}
        if 'osa' in self.mode:
            tasks['osa'] = osa.OSATask
        if 'wavemeter' in self.mode:
            tasks['wavemeter'] = wavemeter.WavemeterTask

        for name, t in tasks.items():
            self.tasks[name] = t(self.loop, self.data_q, channel)

    def start_tasks(self):
        for t in self.tasks.values():
            t.StartTask()

    def cancel_tasks(self):
        while self.tasks:
            _, t = self.tasks.popitem()
            t.StopTask()
            t.ClearTask()

    # -------------------------------------------------------------------------
    # Data logging
    #
    def log_data(self, data):
        """Choose whether or not to log a data point based on last log"""
        # Only real wavemeter data should ever be logged
        if self.simulate or data['source'] != "wavemeter":
            return
        channel = data['channel']
        now = self.loop.time()
        last = self.last_log[channel]
        if last is None or now - last > self.log_interval:
            self.last_log[channel] = now
            self.send_influx(data)

    # -------------------------------------------------------------------------
    # InfluxDB
    #
    def send_influx(self, data):
        """Send reformatted wavemeter data object to influxDB server"""
        self._log.debug(
            "Logging data for {} from wavemeter".format(data['channel']))
        self.influx_cl.write_points(self.data2influx(data))

    def data2influx(self, data):
        """Convert wavemeter data object to influxDB point"""
        channel = data['channel']
        d = data['data']
        if d > 0:
            # Give all data in Hz, let influxdb handle any conversion
            frequency = d * 1e12
            detuning = (d - self.channels[channel].reference)*1e12
            error = None
        else:
            frequency = None
            detuning = None
            error = int(d)
        return self.populate_influx(channel, frequency, detuning, error)

    def populate_influx(self, channel, frequency, detuning, error):
        """Populate wavemeter influxDB point with relevant tags and fields"""
        return [
            {
                "measurement": "wavemeter",
                "tags": {
                    "channel": channel,
                },
                "fields": {
                    "frequency": frequency,
                    "detuning": detuning,
                    "error": error,
                }
            }
        ]

    # -------------------------------------------------------------------------
    # Misc
    #
    def check_version(self, version, owner):
        """
        Checks a version string against the internal running version.

        Raise an assertion error on major mismatch, return False on a
        minor mismatch and True otherwise.
        """
        # Versions consist of 3 numbers separated by dots, so split on
        # the dots for Major/Minor/Patch number
        vtuple = version.split('.')
        internal = __version__.split('.')
        msg = "{{}} version mismatch: server {}, {} {}".format(__version__,
                                                               owner, version)

        assert vtuple[0] == internal[0], msg.format("Major")

        if vtuple[1] != internal[1]:
            self._log.warning(msg.format("Minor"))
            return False
        else:
            self._log.debug("Server and {} versions match".format(owner))
            return True

    # -------------------------------------------------------------------------
    # Config sanitiser
    #
    def check_config(self):
        """Check the current config for errors and flag them"""
        try:
            # Raises AssertionError on major mismatch
            self.check_version(self.version, "config")

            numbers = []

            for name, channel in self.channels.items():
                assert name == channel.name, (
                    "{}: Name doesn't match key".format(name))
                assert channel.number not in numbers, (
                    "{}: channel number already in use".format(name))
                numbers.append(channel.number)
        except AssertionError as e:
            self._log.error("Error in config file: {}".format(e))
            raise<|MERGE_RESOLUTION|>--- conflicted
+++ resolved
@@ -50,12 +50,7 @@
         ('mode', None),
         ('channels', Channel),
     ])
-<<<<<<< HEAD
-    data_frequency = {'fast':10, 'slow':1}
-=======
-    switch_interval = 10
     data_frequency = {'fast': 10, 'slow': 1}
->>>>>>> 502d18d0
     log_interval = 5
 
     def __init__(self, simulate=False, **kwargs):
